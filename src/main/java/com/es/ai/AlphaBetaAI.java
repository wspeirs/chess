--- conflicted
+++ resolved
@@ -44,11 +44,7 @@
     }
 
     public int[] computeNextMove(MoveNode node, Color color) {
-<<<<<<< HEAD
         for(int d=2; d <= 4; d++) {
-=======
-        for(int d=2; d <= 5; d++) {
->>>>>>> f7de4b7b
             transHit = 0;
             long start = System.currentTimeMillis();
             alphabeta(node, d, -1000000, 1000000, color);
@@ -99,13 +95,13 @@
             for( ; boardNoChildrenPieces[i - length] != Board.MAX_SQUARE; ++i) {
                 boardPieces[i] = boardNoChildrenPieces[i - length];
             }
-            
+
             // ensure any other spaces are set to MAX_SQUARE
             for( ; i < boardPieces.length; ++i) {
                 boardPieces[i] = Board.MAX_SQUARE;
             }
         }
-        
+
         // DEBUG: Check to make sure all the pieces are really in the board
         for(int p:boardPieces) {
             if(Arrays.binarySearch(board.getPieces(color), p) < 0) {
@@ -136,7 +132,7 @@
             } else {
                 // compute alpha-beta for the move
                 ret = alphabeta(node, depth, allMoves[i], allMoves[i+1], alpha, beta, color);
-                
+
                 // update the values of alpha and beta
                 alpha = ret[0];
                 beta = ret[1];
@@ -218,13 +214,6 @@
             // add the child node's children to the current node's children
             node.addChildren(childNode);
         }
-<<<<<<< HEAD
-/*
-        node.setScore((colorPlaying.equals(color) ? node.getBestChild() : node.getWorstChild()).getScore());
-        node.setDepth(depth);
-        node.setRetVal(colorPlaying.equals(color) ? alpha : beta);
-*/
-=======
 
         // see if we have a cut-off
         if(beta <= alpha) {
@@ -239,7 +228,6 @@
             return new int[] {alpha, beta };
         }
 
->>>>>>> f7de4b7b
         return new int[] { alpha, beta };
     }
 
